import yaml
import json
import random
import pandas as pd
import torch
import torch.nn.functional as F

from torch_geometric.data import HeteroData
from torch_geometric.transforms import ToUndirected, RandomLinkSplit

import torch_geometric.transforms as T
# from torch_geometric.nn import SAGEConv, to_hetero
from torch_geometric.nn.conv import MessagePassing, GCNConv
from torch_geometric.nn import HeteroConv, RGCNConv, SAGEConv
from torch_geometric.utils import degree

import knowledge_algorithms.deep_learning.pytorch
from knowledge_algorithms.knowledge_graph.neo4j import Neo4jAPI
from knowledge_algorithms.knowledge_graph.processors import SequenceEncoder

from typing import Union

from pathlib import Path

from .metrics import compute_auc, compute_precision_recall_f1, hit_at_k


def get_hetero_conv_layer(in_channels, out_channels, data: HeteroData, conv_layer=SAGEConv, aggr="sum"):
    """
    Creates a heterogeneous convolution layer suitable for processing graph data with multiple types of edges. 
    The function dynamically selects the convolution layer based on the provided `conv_layer` argument. 
    It supports both `RGCNConv` and other convolution layers like `SAGEConv`. The function iterates over the 
    different edge types in the provided `HeteroData` object and creates a convolution layer for each edge type.

    :param in_channels: The number of input channels (features).
    :type in_channels: int
    :param out_channels: The number of output channels (features).
    :type out_channels: int
    :param data: The heterogeneous graph data containing multiple types of edges.
    :type data: HeteroData
    :param conv_layer: The type of convolution layer to be used, defaults to SAGEConv.
                       Must be a class that can be instantiated with in_channels, out_channels, and other required arguments.
    :type conv_layer: type, optional
    :param aggr: The type of aggregation to use ('sum', 'mean', 'max', etc.), defaults to 'sum'.
    :type aggr: str, optional
    :return: An instance of `HeteroConv` with a dictionary mapping each edge type to its respective convolution layer.
    :rtype: HeteroConv

    The function is primarily used in graph neural network models that handle heterogeneous graph data, where
    the graph contains multiple types of nodes and edges. The choice of `conv_layer` and `aggr` allows for 
    customization of the convolution operation based on the model's specific requirements.
    """
    if conv_layer == RGCNConv:
        return HeteroConv({
            edge_type: conv_layer(in_channels, out_channels, 1) for edge_type in data.edge_types
        }, aggr=aggr)
    else:
        return HeteroConv({
            edge_type: conv_layer(in_channels, out_channels, num_relations=1, add_self_loops=False) for edge_type in data.edge_types
        }, aggr=aggr)


class HeteroGNN(torch.nn.Module):
    """
    A heterogeneous Graph Neural Network (GNN) module built using PyTorch. This class is designed for handling
    heterogeneous graph data with multiple types of nodes and edges. It constructs a neural network with a specified
    number of convolutional layers, which can be of a user-defined type.

    The network is composed of a sequence of convolutional layers with ReLU activations, except for the final layer.
    It is compatible with node feature dictionaries and edge index dictionaries.

    :param input_channels: The number of input channels (features).
    :type input_channels: int
    :param hidden_channels: The number of hidden channels in the middle layers.
    :type hidden_channels: int
    :param out_channels: The number of output channels (features) produced by the last layer.
    :type out_channels: int
    :param data: The heterogeneous graph data containing multiple types of edges.
    :type data: HeteroData
    :param num_conv_layers: The number of convolutional layers in the network, defaults to 3. Must be at least 2.
    :type num_conv_layers: int, optional
    :param conv_layer: The type of convolution layer to be used in the network, defaults to RGCNConv.
    :type conv_layer: type, optional

    :raises AssertionError: If the number of convolutional layers is less than 2.

    Example:
        >>> data = HeteroData() # Example data with multiple edge types
        >>> input_channels = 128
        >>> hidden_channels = 64
        >>> out_channels = 32
        >>> model = HeteroGNN(input_channels, hidden_channels, out_channels, data)
        >>> x_dict, edge_index_dict = data.x_dict, data.edge_index_dict # Example node features and edge indices
        >>> out = model(x_dict, edge_index_dict) # Perform forward pass
    """
    def __init__(self, input_channels, hidden_channels, out_channels, data: HeteroData, num_conv_layers=3, 
                 conv_layer=SAGEConv):
        super().__init__()

        assert(num_conv_layers >= 2)
        
        self.conv_layer_list = torch.nn.ModuleList()
        self.num_conv_layers = num_conv_layers

        # Define the first convolutional layer
        conv1 = get_hetero_conv_layer(input_channels, hidden_channels, data, conv_layer)
        self.conv_layer_list.append(conv1)
        
        # Define the middle convolutional layers
        for _ in range(num_conv_layers-2):
            self.conv_layer_list.append(get_hetero_conv_layer(hidden_channels, hidden_channels, data))

        # Define the third convolutional layer
        self.conv_layer_list.append(get_hetero_conv_layer(hidden_channels, out_channels, data))

    def forward(self, x_dict, edge_index_dict):
        """
        The forward pass of the HeteroGNN.

        :param x_dict: A dictionary containing the node features for each node type.
        :type x_dict: Dict[str, torch.Tensor]
        :param edge_index_dict: A dictionary containing the edge indices for each edge type.
        :type edge_index_dict: Dict[str, torch.Tensor]
        :return: A dictionary containing the output node features for each node type after passing through the GNN layers.
        :rtype: Dict[str, torch.Tensor]
        """
        for i in range(self.num_conv_layers - 1):
            x_dict = self.conv_layer_list[i](x_dict, edge_index_dict)
            x_dict = {key: F.relu(x) for key, x in x_dict.items()}

        # Final layer
        x_dict = self.conv_layer_list[-1](x_dict, edge_index_dict)

        return x_dict
    

def load_configs(configs: Union[dict, str], check_keys: list = None):
    """Load the configuration.

    :param configs: Either a dict or a yaml configuration file.
    :type configs: Union[dict, str]
    :param check_keys: check if the config contains the keys in the checklist
    :type check_keys: list[str]
    :return: configuration
    :rtype: dict
    """
    if not isinstance(configs, dict):
        with open(configs, "r") as f:
            configs = yaml.safe_load(f)
    
    # check if the configuration contains needed keys
    if check_keys is not None:
        for key in check_keys:
            assert configs[key]
    return configs


def save_configs(configs: dict, file_path: str):
    """
    Save the configuration to a YAML file.

    :param configs: The configuration to save.
    :type configs: dict
    :param file_path: The file path where the configuration will be saved.
    :type file_path: str
    """
    with open(file_path, "w") as f:
        yaml.safe_dump(configs, f, default_flow_style=False)


def transform_hetero_data_for_rec_sys(data, random_data_split=True, 
                                      num_val=0.1, num_test=0.0, is_undirected=True, 
                                      neg_sampling_ratio=0.0, edge_types=None, rev_edge_types=None):
    """
    Transforms heterogeneous graph data for a recommendation system, with options to make the graph undirected
    and to split the data randomly.

    :param data: The input graph data.
    :type data: HeteroData
    :param random_data_split: If True, splits the data randomly into training, validation, and test sets, defaults to True.
    :type random_data_split: bool, optional
    :param num_val: The proportion of edges used for validation, defaults to 0.1.
    :type num_val: float, optional
    :param num_test: The proportion of edges used for testing, defaults to 0.0.
    :type num_test: float, optional
    :param is_undirected: Specifies if the split edges should be undirected, defaults to True.
    :type is_undirected: bool, optional
    :param neg_sampling_ratio: The ratio of negative samples for each positive sample, defaults to 0.0.
    :type neg_sampling_ratio: float, optional
    :param edge_types: List of edge types to consider for splitting, defaults to None.
    :type edge_types: list of tuples, optional
    :param rev_edge_types: List of reverse edge types, corresponding to `edge_types`, defaults to None.
    :type rev_edge_types: list of tuples, optional
    :return: Either the transformed data or a tuple of (train_data, val_data, test_data), depending on the flags.
    :rtype: HeteroData or (HeteroData, HeteroData, HeteroData)

    Example:
        >>> data = HeteroData() # Example graph data
        >>> train_data, val_data, test_data = transform_hetero_data_for_rec_sys(
                data, num_val=0.15, num_test=0.05, edge_types=[("user", "likes", "item")])
    """
        
    def hash_edge_types(edge_types):
        if edge_types is None or (len(edge_types) == 0):
            return None
        else:
            return [tuple(edge_type) for edge_type in edge_types]

    if random_data_split:
        transform = RandomLinkSplit(
            num_val=num_val,
            num_test=num_test,
            is_undirected=is_undirected,
            neg_sampling_ratio=neg_sampling_ratio,
            edge_types=hash_edge_types(edge_types) or [("employee", "workedIn", "project")],
            rev_edge_types=hash_edge_types(rev_edge_types) or [("project", "rev_workedIn", "employee")]
        )
        train_data, val_data, test_data = transform(data)
        return train_data, val_data, test_data
    else:
        return data



def generate_negative_samples(pos_edge_index, num_nodes, num_neg_samples):
    """
    Generate negative samples.

    :param pos_edge_index: Tensor of shape [2, num_edges] representing positive edges.
    :param num_nodes: Tuple (num_employees, num_projects) - the number of nodes in each category.
    :param num_neg_samples: The number of negative samples to generate.
    :return: Tensor of negative samples.
    

    This step is crucial for effectively training your model, 
    especially since the quality of the negative samples can significantly influence the model's performance.

    - Positive Samples:
        Positive samples are straightforward since they are the existing edges in your graph. 
        For instance, if you're recommending projects to employees, 
        your positive samples are the `('employee', 'workedIn', 'project')` edges.

    - Negative Samples:
        Generating negative samples is more challenging. 
        You need to create pairs of nodes that do not have an existing edge between them. 
        It's important that these negative samples are realistic; 
        that is, they should be plausible but non-existent edges.

    Here's a simple approach to generate negative samples:
    
        1. Randomly select an 'employee' node.
        2. Randomly select a 'project' or 'position' node.
        3. Check if this pair forms an edge in your graph. If not, it's a valid negative sample.
        4. Repeat this process until you have the desired number of negative samples.
    
    
    *Examples:*
     
    >>> # Example usage
    >>> num_employees = 10000
    >>> num_projects = 4371  # or num_positions
    >>> num_neg_samples = 10000  # This can be adjusted

    >>> # Assuming you have your positive edge index for ('employee', 'workedIn', 'project')
    >>> pos_edge_index = data[('employee', 'workedIn', 'project')].edge_index
    >>> neg_edge_index = generate_negative_samples(pos_edge_index, (num_employees, num_projects), num_neg_samples)
    """
    neg_samples = []
    while len(neg_samples) < num_neg_samples:
        # Randomly select an 'employee' and a 'project/position'
        employee = random.randint(0, num_nodes[0] - 1)
        project = random.randint(0, num_nodes[1] - 1)

        # Check if this is a negative sample
        if not torch.any((pos_edge_index[0] == employee) & (pos_edge_index[1] == project)):
            neg_samples.append([employee, project])

    return torch.tensor(neg_samples).t().to(pos_edge_index.device)


def train(model: torch.nn.Module, train_data: HeteroData, val_data: HeteroData = None,
          target_edge_type: tuple = None, loss_function: Union[torch.nn.Module, str] = "MarginRankingLoss",
          optimizer: Union[torch.optim.Optimizer, str] = "Adam", num_epochs: int = 10,
          num_neg_samples: int = None, loss_function_kwargs: dict = {"margin": 0.5},
          optimizer_kwargs: dict = {}, lr: float = 0.001, k_to_hit: int = 5, device: torch.device = None,
          val_per_epochs: int = 10):
    """
    Train a model on heterogeneous graph data using specified loss function, optimizer, and evaluation metrics.

    :param model: The graph neural network model to be trained.
    :type model: torch.nn.Module
    :param train_data: The training dataset.
    :type train_data: HeteroData
    :param val_data: The validation dataset, defaults to None.
    :type val_data: HeteroData, optional
    :param target_edge_type: The target edge type for training, specified as a tuple (head, relation, tail).
    :type target_edge_type: tuple, optional
    :param loss_function: The loss function or its string identifier, defaults to 'MarginRankingLoss'.
    :type loss_function: Union[torch.nn.Module, str], optional
    :param optimizer: The optimizer or its string identifier, defaults to 'Adam'.
    :type optimizer: Union[torch.optim.Optimizer, str], optional
    :param num_epochs: The number of training epochs, defaults to 3.
    :type num_epochs: int, optional
    :param num_neg_samples: The number of negative samples per positive sample, defaults to None.
    :type num_neg_samples: int, optional
    :param loss_function_kwargs: Additional keyword arguments for the loss function, defaults to {"margin": 0.5}.
    :type loss_function_kwargs: dict, optional
    :param optimizer_kwargs: Additional keyword arguments for the optimizer, defaults to {}.
    :type optimizer_kwargs: dict, optional
    :param lr: Learning rate for the optimizer, defaults to 0.001.
    :type lr: float, optional
    :param k_to_hit: The 'k' value for hit rate calculation, defaults to 5.
    :type k_to_hit: int, optional
    :param device: The device to run the training on (CPU or CUDA), defaults to None.
    :type device: torch.device, optional
    :param val_per_epochs: Validation frequency (number of epochs), defaults to 10.
    :type val_per_epochs: int, optional

    Example:
        >>> model = SomeGNNModel()
        >>> train_data, val_data = load_hetero_data()  # Load your training and validation data
        >>> train(model, train_data, val_data, target_edge_type=("user", "interacts", "item"),
                  num_epochs=10, k_to_hit=10, lr=0.005)
    """
    h, r, t = target_edge_type
    model.train()
    
    # ensure device
    if device is None:
        device = torch.device("cuda" if torch.cuda.is_available() else "cpu")
    train_data = train_data.to(device)
    model = model.to(device)
    print(f"Start training on {device} ...")
    
    # loss function
    if loss_function == "MarginRankingLoss":
        loss_function = torch.nn.MarginRankingLoss(**loss_function_kwargs)
        
    # optimizer
    if optimizer == "Adam":
        optimizer = torch.optim.Adam(model.parameters(), lr=lr, **optimizer_kwargs)
    
    if num_neg_samples is None:
        num_neg_samples = train_data[target_edge_type].num_edges

    for epoch in range(num_epochs):
        optimizer.zero_grad()

        # Forward pass through GNN
        node_embeddings = model(train_data.x_dict, train_data.edge_index_dict)

        # Assume you have a function to generate positive and negative samples
        pos_samples = train_data[target_edge_type].edge_index
        neg_samples = generate_negative_samples(
            pos_samples, 
            (train_data[h].num_nodes, train_data[t].num_nodes), 
            num_neg_samples=num_neg_samples
        )

        # Compute scores for positive and negative samples
        # Example: Using dot product to compute scores
        pos_scores = (node_embeddings[h][pos_samples[0]] * node_embeddings[t][pos_samples[1]]).sum(dim=1)
        neg_scores = (node_embeddings[h][neg_samples[0]] * node_embeddings[t][neg_samples[1]]).sum(dim=1)

        # Target tensor for MarginRankingLoss
        target = torch.ones(pos_scores.size(), device=device)

        # Compute loss
        loss = loss_function(pos_scores, neg_scores, target)

        # Backward and optimize
        loss.backward()
        optimizer.step()
        
        # Evaluate on validation set
        if (epoch + 1) % val_per_epochs == 0:
            if val_data is not None:
                val_data.to(device)
                model.eval()
                with torch.no_grad():
                    # Compute embeddings for validation set
                    val_embeddings = model(val_data.x_dict, val_data.edge_index_dict)

                    # Generate positive and negative samples for validation
                    val_pos_samples = val_data[target_edge_type].edge_index
                    val_neg_samples = generate_negative_samples(
                        val_pos_samples,
                        (val_data[h].num_nodes, val_data[t].num_nodes),
                        num_neg_samples=val_data[target_edge_type].num_edges
                    )
                    
                    # Compute scores for validation samples
                    val_pos_scores = (val_embeddings[h][val_pos_samples[0]] * val_embeddings[t][val_pos_samples[1]]).sum(dim=1)
                    val_neg_scores = (val_embeddings[h][val_neg_samples[0]] * val_embeddings[t][val_neg_samples[1]]).sum(dim=1)
                    
                    # compute validation loss
                    target = torch.ones(val_pos_scores.size(), device=device)
                    val_loss = loss_function(val_pos_scores, val_neg_scores, target)

                    # Calculate metrics
                    val_auc = compute_auc(val_pos_scores, val_neg_scores)
                    val_precision, val_recall, val_f1 = compute_precision_recall_f1(val_pos_scores, val_neg_scores)
                    val_hit_k = hit_at_k(val_pos_scores, val_neg_scores, k=k_to_hit)  # You can adjust k
                    print(f"Epoch [{epoch+1}/{num_epochs}], Loss: {loss.item():.6f}, Val Loss: {val_loss.item():.4f} "
                        f"Val AUC: {val_auc:.4f}, Val Precision: {val_precision:.4f}, "
                        f"Val Recall: {val_recall:.4f}, Val F1: {val_f1:.4f}, Val Hit@{k_to_hit}: {val_hit_k:.4f}")
            else:
                print(f"Epoch [{epoch+1:03d}/{num_epochs}], Loss: {loss.item()}")


def rec_sys_train(configs: Union[dict, str], data:HeteroData=None, device=None, save=True):
    
    # load configs
    if isinstance(configs, str):
        configs_file = configs
    elif isinstance(configs, dict):
        configs_file = "./configs.yaml"
    configs = load_configs(configs, check_keys=["neo4j"])

    # connect to neo4j database
    db = Neo4jAPI(configs["neo4j"]["url"], configs["neo4j"]["user"], configs["neo4j"]["password"])
    print("Connected to Neo4j Database.")

    # get the Hetero Dataset
    if data is None:
        data: HeteroData = db.load_hetero_graph_dataset(configs["neo4j"]["labels"])
    data = ToUndirected()(data)

    train_data, val_data, test_data = transform_hetero_data_for_rec_sys(data, **configs["dataTransform"])

    model = HeteroGNN(data = data, **configs["graphNeuralNetwork"])
    train(model, train_data, val_data, target_edge_type=eval(configs["targetEdgeType"]), **configs["train"])
    
    if save:
        if not isinstance(save, str):
            save = "./checkpoints"
        save = Path(save)
        save.mkdir() if not save.is_dir() else None
        configs['save'] = {
            'model': str(save_model(model, save)),
            'data': str(save_dataset(data, save))
        }
        save_configs(configs=configs, file_path=configs_file)
        
    
    return model, data


def save_model(model: torch.nn.Module, path="./"):
    path = Path(path)
    if path.is_dir():
        path /= "model.pt"
    torch.save(model.to("cpu").state_dict(), path)
    return path.absolute()


def load_model(model: HeteroGNN, path: str):
    model.load_state_dict(torch.load(Path(path)))
    model.eval()  # Set the model to evaluation mode
    return model


def save_dataset(dataset: HeteroData, path:str="./"):
    path = Path(path)
    if path.is_dir():
        path /= "dataset.pt"
    # Convert HeteroData to a dictionary
    dataset_dict = dataset.to_dict()
    # Save the dictionary as a PyTorch file
    torch.save(dataset_dict, path)
    return path.absolute()


def load_dataset(path: str):
    path = Path(path)
    if path.is_dir():
        path /= "dataset.pt"

    # Load the dictionary and convert it back to HeteroData
    dataset_dict = torch.load(path)
    dataset = HeteroData().from_dict(dataset_dict)
    
    return dataset


## for recommendation and similarity computation

def json_to_feature_vector(json_data: dict, sentence_encoder=None):
    # Example function to convert JSON to a feature vector
    # This should be aligned with how the original features were generated
    if not isinstance(sentence_encoder, SequenceEncoder):
        # could either pass the model name in huggingface, or directory holding models 
        sentence_encoder = SequenceEncoder(sentence_encoder)
    
    # clear json if the entry holds emply list
    k_del_list = [k for k, v in json_data.items() if v == []]
    for k in k_del_list:
        del json_data[k]
    feature_vector = sentence_encoder.model.encode(str(json_data))
    return feature_vector


def add_new_position_node(hetero_data, json_data, sentence_encoder=None, techstack_mapping:dict=None, device='cpu'):
    
    hetero_data.to(device)
    
    # Convert numpy array to torch tensor
    feature_vector = json_to_feature_vector(json_data, sentence_encoder)
    feature_vector = torch.tensor(feature_vector, dtype=torch.float32).to(device)

    # Add the new position node
    new_position_idx = hetero_data['position'].x.size(0)  # Index of the new position node
    hetero_data['position'].x = torch.cat([hetero_data['position'].x, feature_vector.unsqueeze(0)], dim=0)
    new_position_name = json_data['职位']
    hetero_data['position']["mapping"][new_position_name] = new_position_idx

    # Prepare to add new edges for 'position'-'techStack' relationship
    techstack_names = json_data.get('技术栈', [])
    new_edges = []

    if techstack_mapping is None:
        if "mapping" in hetero_data["techStack"]:
            techstack_mapping = hetero_data["techStack"]["mapping"]
        else:
            raise Exception("You need to give the techStack mapping: name --> index !!!")
        
    for tech_name in techstack_names:
        if tech_name in techstack_mapping:
            techstack_idx = techstack_mapping[tech_name]
            new_edges.append((new_position_idx, techstack_idx))

    if new_edges:
        new_edges = torch.tensor(new_edges, dtype=torch.long).t().to(device)
        hetero_data['position', 'needTechstack', 'techStack'].edge_index = torch.cat(
            [hetero_data['position', 'needTechstack', 'techStack'].edge_index, new_edges], dim=1)

    print(f"{len(new_edges)} new edges added.")
    return hetero_data, new_position_idx


def score_and_rank_employees(model, hetero_data, new_position_idx, device):
    model.eval()
    hetero_data = hetero_data.to(device)
    with torch.no_grad():
        embeddings = model(hetero_data.x_dict, hetero_data.edge_index_dict)

    # Get the embedding of the new position
    position_embedding = embeddings['position'][new_position_idx]

    # Get the embeddings of all employees
    employee_embeddings = embeddings['employee']

    # Calculate compatibility scores (e.g., using dot product)
    scores = torch.matmul(employee_embeddings, position_embedding.T)

    # Rank employees based on scores
    sorted_scores, sorted_indices = torch.sort(scores, descending=True)

    return sorted_indices, sorted_scores


def _reverse_mapping(mapping_dict):
        reversed_dict = {index: name for name, index in mapping_dict.items()}
        return reversed_dict


<<<<<<< HEAD
def recommend(json_request, model, data, sentence_encoder=None, topk=5, verbose=1):
    device = torch.device('cuda' if torch.cuda.is_available() else 'cpu')
    
    new_hetero_data, new_position_idx = add_new_position_node(data, json_request, sentence_encoder, device=device)
    
    model.to(device)
    new_hetero_data.to(device)
    sentence_encoder.model.to(device)
    
    ranked_employee_indices, ranked_scores = score_and_rank_employees(model, new_hetero_data, new_position_idx, device)
    
    # Get top k recommended employees
    top_employees = ranked_employee_indices[:topk]
    top_scores = ranked_scores[:topk]
    
    # Display recommendations
    outs = []
    employee_reverse_mapping = _reverse_mapping(new_hetero_data["employee"]["mapping"])
    for idx, score in zip(top_employees.tolist(), top_scores.tolist()):
        if verbose > 0:
            print(f"Employee ID: {idx}, Name: {employee_reverse_mapping[idx]}, Score: {score}")
        outs.append((employee_reverse_mapping[idx], score))
        
    return outs


def similarity_compute(input_request: str, configs: Union[str, dict], topk=5, data=None, model=None, 
                       verbose=1):
    # load configs
    configs = load_configs(configs, check_keys=["neo4j", "save"])
=======
def similarity_compute(input_request: str, configs: Union[str, dict], topk=3):
    # load configs
    configs = load_configs(configs, check_keys=["neo4j"])

    # convert input_request (json) to graph data
>>>>>>> f100b690
    
    # connect to neo4j
    db = Neo4jAPI(configs["neo4j"]["url"], configs["neo4j"]["user"], configs["neo4j"]["password"])
    
    # load data  
    if isinstance(data, Union[str, Path]):
        data = load_dataset(data)
    if data is None:
        if "data" in configs['save']:
            print(f"Found HeteroData at {configs['save']['data']}")
            data = load_dataset(configs['save']["data"])
        else:
            print("No dataset found. Fetch data from neo4j database.")
            data = db.load_hetero_graph_dataset(configs["neo4j"]["labels"])
            data = ToUndirected()(data)
            configs["data"] = data.metadata()
    
    # load model
    if model is None:
        model = load_model(HeteroGNN(data=data, **configs['graphNeuralNetwork']), path=configs['save']['model'])
    
    # load sentence encoder
    sentence_encoder = SequenceEncoder(configs["sentence_encoder"])
    
    # compute and query
    outs = recommend(input_request, model, data, sentence_encoder, topk=topk, verbose=verbose)
    
    # get the output people
    dfs = []
    for name, score in outs:
        query = f"""
            MATCH (e:employee)-[:hasTechStack]-(t:techStack)
            WHERE e.name = "{name}"
            RETURN e.name AS `工号`, 
                e.`最高学历` AS `学历`, 
                e.`首次工作时间` AS `首次工作时间`,
                date().year - date(e.`出生日期`).year AS `年龄`,
                COLLECT(t.name) AS `技术栈`
        """
        df = db.fetch_data(query)
        if df.empty:
            # this employee has no links to techStack
            query = f"""
                MATCH (e:employee)
                WHERE e.name = "{v}"
                RETURN e.name AS `工号`, 
                    e.`最高学历` AS `学历`, 
                    e.`首次工作时间` AS `首次工作时间`,
                    date().year - date(e.`出生日期`).year AS `年龄`,
            """
            df = db.fetch_data(query)
        dfs.append(db.fetch_data(query))
    df = pd.concat(dfs, ignore_index=True)
    return df, outs


if __name__ == "__main__":
    
    # rec_sys_train("./configs.yaml", encoding_model="../models/sbert-base-chinese-nli")
    print(similarity_compute("", configs="./configs.yaml", topk=3))<|MERGE_RESOLUTION|>--- conflicted
+++ resolved
@@ -564,7 +564,6 @@
         return reversed_dict
 
 
-<<<<<<< HEAD
 def recommend(json_request, model, data, sentence_encoder=None, topk=5, verbose=1):
     device = torch.device('cuda' if torch.cuda.is_available() else 'cpu')
     
@@ -595,13 +594,7 @@
                        verbose=1):
     # load configs
     configs = load_configs(configs, check_keys=["neo4j", "save"])
-=======
-def similarity_compute(input_request: str, configs: Union[str, dict], topk=3):
-    # load configs
-    configs = load_configs(configs, check_keys=["neo4j"])
-
-    # convert input_request (json) to graph data
->>>>>>> f100b690
+
     
     # connect to neo4j
     db = Neo4jAPI(configs["neo4j"]["url"], configs["neo4j"]["user"], configs["neo4j"]["password"])
